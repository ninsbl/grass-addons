# Cronjobs OSGeo LXD

## Version overview

| **label**   | **meaning**                                                     |
| ----------- | --------------------------------------------------------------- |
| legacy      | legacy stable version, no longer recommended for use            |
| old current | current stable version, widely used                             |
| new current | upcoming stable version, for early adopters                     |
| preview     | development version, for developers and new feature enthusiasts |

The name of the cronjob files reflects the GRASS GIS version being compiled/packaged.
The actual version numbers are only coded in the scripts themselves.

## What's this?

This directory contains the relevant files to generate and deploy the GRASS GIS
Web pages (Hugo based, <https://grass.osgeo.org/>). Furthermore, source code and
binary snapshots are generated as well as all manual pages and the GRASS GIS
programmer's manual.

* cronjob schedule:
  * `cron_job_list_grass`
  * IMPORTANT: to activate any cronjob change, run the following on `grasslxd`
    container (as user `neteler`):
    * `crontab $HOME/cronjobs/cron_job_list_grass && crontab -l`
* generate and deploy the GRASS GIS Web pages at <https://grass.osgeo.org/>:
  * `hugo_clean_and_update_job.sh`
* GRASS GIS source code weekly snapshots:
<<<<<<< HEAD
  * grass-legacy: `cron_grass_legacy_releasebranch_src_snapshot.sh`
  * grass-stable: `cron_grass_releasebranch_src_snapshot.sh`
  * grass-devel: `cron_grass_main_src_snapshot.sh`
* GRASS GIS Linux binary weekly snapshots:
  * grass-legacy: `cron_grass_legacy_releasebranch_build_binaries.sh`
  * grass-stable: `cron_grass_releasebranch_build_binaries.sh`
* GRASS GIS addons manual pages:
  * grass-legacy: within `cron_grass_legacy_releasebranch_build_binaries.sh`
  * grass-stable: within `cron_grass_releasebranch_build_binaries.sh`
* GRASS GIS legacy addons overview page at <https://grass.osgeo.org/grass-legacy/manuals/addons/>:
  * `compile_addons_git.sh` - called from `cron_grass_legacy_releasebranch_build_binaries.sh`
  * `build-xml.py` - called from `cron_grass_legacy_releasebranch_build_binaries.sh`,
    generates the modules.xml file required for the g.extension module
  * `grass-addons-index.sh` - called from `cron_grass_legacy_releasebranch_build_binaries.sh`
  * `get_page_description.py` - called from `grass-addons-index.sh`
* GRASS GIS addons overview page at <https://grass.osgeo.org/grass-stable/manuals/addons/>:
  * `compile_addons_git.sh` - called from `cron_grass_releasebranch_build_binaries.sh`
  * `build-xml.py` - called from `cron_grass_releasebranch_build_binaries.sh`
    generates the modules.xml file required for the g.extension module
  * `grass-addons-index.sh` - called from `cron_grass_releasebranch_build_binaries.sh`
  * `get_page_description.py` - called from `grass-addons-index.sh`
* GRASS GIS programmer's manual:
  * within `cron_grass_releasebranch_build_binaries.sh`
=======
  * `cron_grass_legacy_src_snapshot.sh`
  * `cron_grass_old_current_src_snapshot.sh`
  * `cron_grass_new_current_src_snapshot.sh`
  * `cron_grass_preview_src_snapshot.sh`
* GRASS GIS Linux binary weekly snapshots:
  * `cron_grass_legacy_build_binaries.sh`
  * `cron_grass_old_current_build_binaries.sh`
  * `cron_grass_new_current_build_binaries.sh`
  * `cron_grass_preview_build_binaries.sh`
* GRASS GIS addons manual pages:
  * addon manual pages are generated within above Linux binary weekly snapshots
* GRASS GIS 7 addons overview page at <https://grass.osgeo.org/grass7/manuals/addons/>:
  * `compile_addons_git.sh` - called from `cron_grass_legacy_build_binaries.sh`
  * `build-xml.py` - called from `cron_grass_legacy_build_binaries.sh`,
    generates the modules.xml file required for the g.extension module
  * `grass-addons-index.sh` - called from `cron_grass_legacy_build_binaries.sh`
  * `get_page_description.py` - called from `grass-addons-index.sh`
* GRASS GIS 8 addons overview page at <https://grass.osgeo.org/grass8/manuals/addons/>:
  * `compile_addons_git.sh` - called from `cron_grass_XXX_build_binaries.sh`
  * `build-xml.py` - called from `cron_grass_XXX_build_binaries.sh`
    generates the modules.xml file required for the g.extension module
  * `grass-addons-index.sh` - called from `cron_grass_XXX_build_binaries.sh`
  * `get_page_description.py` - called from `grass-addons-index.sh`
* GRASS GIS programmer's manual:
  * within `cron_grass_XXX_build_binaries.sh`
>>>>>>> 0065b084
* compilation addons:
  * `compile_addons_git.sh` it's called with `$5` arg, addon is
installed into own individual directory, with **bin/ docs/ etc/ scripts/**
subdir e.g. db.join addon dir `$HOME/.grass8/addons/db.join/`, instead of
directory structure`$HOME/.grass8/addons/` where **bin/ docs/ etc/ scripts/**
subdir are shared across all installed addons (this dir structure is used
to install the addon using the `g.extension` module). Addon installed directory
is set via global variable [`GRASS_ADDON_BASE`](https://github.com/OSGeo/grass-addons/pull/656/commits/8c08184415ec32fe409bf09b2599b0506d7650ab#diff-f0fc8363c0e166fdbe9eecb74a9e261498ec0bbf15500e56b1bb1b5ba7afb900L119),
e.g. for db.join addon is`GRASS_ADDON_BASE=$HOME/.grass8/addons/db.join/`.
Before compilation and installation is downloaded [addons_paths.json](https://github.com/OSGeo/grass-addons/pull/656/commits/8c08184415ec32fe409bf09b2599b0506d7650ab#diff-f0fc8363c0e166fdbe9eecb74a9e261498ec0bbf15500e56b1bb1b5ba7afb900R128)
but only once, for first compiled addon, and then this file is moved to
[one level directory up](https://github.com/OSGeo/grass-addons/pull/656/commits/8c08184415ec32fe409bf09b2599b0506d7650ab#diff-f0fc8363c0e166fdbe9eecb74a9e261498ec0bbf15500e56b1bb1b5ba7afb900R133)
to sharing for all next compiled add-ons, to prevent download this file
again in next addon compilation loop e.g. move
`$HOME/.grass8/addons/db.join/addons_paths.json` -> `$HOME/.grass8/addons/addons_paths.json`.
Next during addon compilation addon is called
[mkhtml.py](https://github.com/OSGeo/grass/blob/main/utils/mkhtml.py)
script (generate html manual page), `get_addon_path()` function, where is
the parsed global variable `GRASS_ADDON_BASE` (base directory of installed
addon), where is trying to find the **addons_paths.json** file and in
[directory one level up](https://github.com/OSGeo/grass/pull/2054/commits/5a374101a825c451675d18b0d59e6ac99ee6cb02#diff-3e1684c5c5d40b273b6488a9b5a5558f556d2bcf2973ba5106b6125e01aa6959R314).
When the add-on was found among the official add-ons, the source code
and add-on history URL are set on the html man page, the entire man
page is generated.

## Web site organisation

Important: there are two web related directories on the server:

* `/var/www/code_and_data/`: contains source code, sample data, etc.
* `/var/www/html/`: contains the hugo generated files. The relevant
  subdirectories of `/var/www/code_and_data/` are linked here.

## Infrastructure

The server is hosted as LXD container on `osgeo7`, see:
<https://wiki.osgeo.org/wiki/SAC_Service_Status#grass>

The container is only accessible via the related OSGeo ssh jumphost and
registered ssh pubkey.

## Cronjob execution

It is controlled via `cron_job_list_grass` on the server in:

```text
grasslxd:/home/neteler/cronjobs/
```

## History

The cronjobs here have been initially written in 2002 and subsequently been updated.<|MERGE_RESOLUTION|>--- conflicted
+++ resolved
@@ -27,31 +27,6 @@
 * generate and deploy the GRASS GIS Web pages at <https://grass.osgeo.org/>:
   * `hugo_clean_and_update_job.sh`
 * GRASS GIS source code weekly snapshots:
-<<<<<<< HEAD
-  * grass-legacy: `cron_grass_legacy_releasebranch_src_snapshot.sh`
-  * grass-stable: `cron_grass_releasebranch_src_snapshot.sh`
-  * grass-devel: `cron_grass_main_src_snapshot.sh`
-* GRASS GIS Linux binary weekly snapshots:
-  * grass-legacy: `cron_grass_legacy_releasebranch_build_binaries.sh`
-  * grass-stable: `cron_grass_releasebranch_build_binaries.sh`
-* GRASS GIS addons manual pages:
-  * grass-legacy: within `cron_grass_legacy_releasebranch_build_binaries.sh`
-  * grass-stable: within `cron_grass_releasebranch_build_binaries.sh`
-* GRASS GIS legacy addons overview page at <https://grass.osgeo.org/grass-legacy/manuals/addons/>:
-  * `compile_addons_git.sh` - called from `cron_grass_legacy_releasebranch_build_binaries.sh`
-  * `build-xml.py` - called from `cron_grass_legacy_releasebranch_build_binaries.sh`,
-    generates the modules.xml file required for the g.extension module
-  * `grass-addons-index.sh` - called from `cron_grass_legacy_releasebranch_build_binaries.sh`
-  * `get_page_description.py` - called from `grass-addons-index.sh`
-* GRASS GIS addons overview page at <https://grass.osgeo.org/grass-stable/manuals/addons/>:
-  * `compile_addons_git.sh` - called from `cron_grass_releasebranch_build_binaries.sh`
-  * `build-xml.py` - called from `cron_grass_releasebranch_build_binaries.sh`
-    generates the modules.xml file required for the g.extension module
-  * `grass-addons-index.sh` - called from `cron_grass_releasebranch_build_binaries.sh`
-  * `get_page_description.py` - called from `grass-addons-index.sh`
-* GRASS GIS programmer's manual:
-  * within `cron_grass_releasebranch_build_binaries.sh`
-=======
   * `cron_grass_legacy_src_snapshot.sh`
   * `cron_grass_old_current_src_snapshot.sh`
   * `cron_grass_new_current_src_snapshot.sh`
@@ -77,7 +52,6 @@
   * `get_page_description.py` - called from `grass-addons-index.sh`
 * GRASS GIS programmer's manual:
   * within `cron_grass_XXX_build_binaries.sh`
->>>>>>> 0065b084
 * compilation addons:
   * `compile_addons_git.sh` it's called with `$5` arg, addon is
 installed into own individual directory, with **bin/ docs/ etc/ scripts/**
