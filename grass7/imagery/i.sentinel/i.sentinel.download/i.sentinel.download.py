--- conflicted
+++ resolved
@@ -419,6 +419,7 @@
         from tqdm import tqdm
     except ImportError as e:
         gs.fatal(_("Module requires tqdm library: {}").format(e))
+
 
     final_scene_dir = os.path.join(output, "{}.SAFE".format(scene))
     create_dir(final_scene_dir)
@@ -1034,10 +1035,7 @@
     except ImportError as e:
         gs.fatal(_("Module requires requests library: {}").format(e))
 
-<<<<<<< HEAD
-=======
-
->>>>>>> 1022847c
+
     user = password = None
     if options["datasource"] == "ESA_COAH" or options["datasource"] == "GCS":
         api_url = "https://apihub.copernicus.eu/apihub"
