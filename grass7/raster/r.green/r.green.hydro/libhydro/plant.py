--- conflicted
+++ resolved
@@ -155,15 +155,9 @@
     skipped = []
     for pnt in hydro:
         if pnt is None:
-<<<<<<< HEAD
-            pass
-            #import ipdb
-            #ipdb.set_trace()
-=======
             # import ipdb
             # ipdb.set_trace()
             print("Number of pnts: None")
->>>>>>> 36ca6ad5
         if elev is None:
             select = ",".join(
                 [cid_plant, cid_point, ckind_label, celevation, cdischarge]
